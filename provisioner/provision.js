--- conflicted
+++ resolved
@@ -1,26 +1,12 @@
 'use strict';
 
 var Promise = require('promise');
-<<<<<<< HEAD
-var debug = require('debug')('aws-provisioner:provisioner:provision');
-var aws = require('multi-region-promised-aws');
-=======
 var _debug = require('debug');
-var baseDbgStr = 'aws-provisioner'; 
+var baseDbgStr = 'aws-provisioner';
 var generalDebug = require('debug')(baseDbgStr + ':general');
-var base = require('taskcluster-base');
->>>>>>> 4b8f79d7
 var taskcluster = require('taskcluster-client');
-var lodash = require('lodash');
-var uuid = require('node-uuid');
-var util = require('util');
-var data = require('./data');
-<<<<<<< HEAD
 var Joi = require('joi');
-=======
 var Cache = require('../cache');
-var assert = require('assert');
->>>>>>> 4b8f79d7
 
 // Docs for Ec2: http://docs.aws.amazon.com/AWSJavaScriptSDK/latest/AWS/EC2.html
 
@@ -70,76 +56,43 @@
  * AWS Instances.  The config object should be structured like this:
  */
 function Provisioner(cfg) {
+  var schema = Joi.object().keys({
+    provisionerId: Joi.string().required(),
+    awsKeyPrefix: Joi.string().required(),
+    provisionIterationInterval: Joi.number().required(),
+    taskcluster: Joi.object().keys({
+      credentials: Joi.object().required()
+    }).required(),
+    WorkerType: Joi.any().required(),
+    allowedAwsRegions: Joi.any().required(),
+    ec2: Joi.any().required(),
+
+  });
+  Joi.validate(cfg, schema, function(err){
+    if (err) {
+      console.log("Configuration validation error");
+      process.exit(1);
+    }
+  });
+
   // This is the ID of the provisioner.  It is used to interogate the queue
   // for pending tasks
-<<<<<<< HEAD
-  Joi.assert(cfg.provisionerId, Joi.string(), 'Missing or invalid provisioner id');
   this.provisionerId = cfg.provisionerId;
   // This is a prefix which we use in AWS to determine ownership
   // of a given instance.  If we could tag instances while they were
   // still spot requests, we wouldn't need to do this.
-  Joi.assert(cfg.awsKeyPrefix, Joi.string(), 'AWS Key prefix is missing or invalid');
   this.awsKeyPrefix = cfg.awsKeyPrefix;
-  // For new types of workers, we need to know what public key data
-  // to pass to the instance as the key data
-  Joi.assert(cfg.awsInstancePubKey, Joi.string(), 'AWS Instance key is missing or invalid');
-  this.awsInstancePubKey = cfg.awsInstancePubKey;
   // This is the number of milliseconds to wait between completed provisioning runs
-  Joi.assert(cfg.pulseRate, Joi.number(), 'Pulse rate is missing or not a number');
-  this.pulseRate = cfg.pulseRate;
+  this.provisionIterationInterval = cfg.provisionIterationInterval;
   // This is the Queue object which we use for things like retreiving
   // the pending jobs.
-  Joi.assert(cfg.taskcluster, Joi.object().keys({
-      credentials: Joi.object().required()
-  }), 'Taskcluster client credentials are nissing or misformed');
   // We only grab the credentials for now, no need to store them in this object
   this.Queue = new taskcluster.Queue({credentials: cfg.taskcluster.credentials});
-  Joi.assert(cfg.workerTypeTableName, Joi.string(), 'Missing or invalid workerType table name');
-  Joi.assert(cfg.azure, Joi.object(), 'Missing or invalid Azure configuration');
-  this.WorkerType = data.WorkerType.configure({
-    tableName: cfg.workerTypeTableName,
-    credentials: cfg.azure,
-  });
-
-  Joi.assert(cfg.aws, Joi.object(), 'Missing or invalid AWS configuration object');
-  Joi.assert(cfg.allowedAwsRegions, Joi.any(), 'For now, you need to configure a specific AWS region.  hint: us-west-2');
-=======
-  assert(cfg.provisionerId);
-  assert(typeof cfg.provisionerId === 'string');
-  this.provisionerId = cfg.provisionerId;
-
-  // This is a prefix which we use in AWS to determine ownership
-  // of a given instance.  If we could tag instances while they were
-  // still spot requests, we wouldn't need to do this.
-  assert(cfg.awsKeyPrefix);
-  assert(typeof cfg.awsKeyPrefix === 'string');
-  this.awsKeyPrefix = cfg.awsKeyPrefix;
-
-  // This is the number of milliseconds to wait between completed provisioning runs
-  assert(cfg.provisionIterationInterval);
-  assert(typeof cfg.provisionIterationInterval === 'number')
-  assert(!isNaN(cfg.provisionIterationInterval));
-  this.provisionIterationInterval = cfg.provisionIterationInterval;
-
-  // This is the Queue object which we use for things like retreiving
-  // the pending jobs.
-  assert(cfg.taskcluster);
-  assert(cfg.taskcluster.credentials)
-
-  // We only grab the credentials for now, no need to store them in this object
-  this.Queue = new taskcluster.Queue({credentials: cfg.taskcluster.credentials});
-
   // We need a set up WorkerType reference
-  assert(cfg.WorkerType);
   this.WorkerType = cfg.WorkerType;
-  
   // We want the subset of AWS regions to use
-  assert(cfg.allowedAwsRegions);
->>>>>>> 4b8f79d7
   this.allowedAwsRegions = cfg.allowedAwsRegions;
-
   // We need a configured EC2 instance
-  assert(cfg.ec2);
   this.ec2 = cfg.ec2;
 
   this.__provRunId = 0;
@@ -215,7 +168,7 @@
   });
 
   return p;
-}
+};
 
 /**
  * For easier testing, the logic to sort the AwsState into buckets
@@ -230,7 +183,7 @@
         reservation.Instances.forEach(function(instance) {
           var workerType = instance.KeyName.substr(that.awsKeyPrefix.length);
           var instanceState = instance.State.Name;
-          
+
           if (!allState[region][workerType]) {
             allState[region][workerType] = {};
           }
@@ -257,7 +210,7 @@
     });
 
     return allState;
-}
+};
 
 /**
  * Count the amount of capacity that's running or pending
@@ -322,8 +275,8 @@
   });
 
   return (capacity);
-      
-}
+
+};
 
 /**
  * Fetch the last hour of EC2 pricing data.  For now, we'll
@@ -346,12 +299,12 @@
         Values: ['Linux/UNIX'],
       }],
       InstanceTypes: types,
-    }
+    };
     return that.ec2.describeSpotPriceHistory(requestObj);
   }
 
   if (!this.pricingCache) {
-    this.pricingCache = new Cache(20, fetchSpotPricingHistory); 
+    this.pricingCache = new Cache(20, fetchSpotPricingHistory);
   }
 
   // We want to find every type of instanceType that we allow
@@ -375,7 +328,7 @@
     });
 
     return fixed;
-  })
+  });
 
   return p;
 };
@@ -430,7 +383,7 @@
   });
 
   return p;
-}
+};
 
 /**
  * Provision a specific workerType.  This promise will have a value of true if
@@ -502,7 +455,7 @@
   });
   
   return p;
-}
+};
 
 
 /* Create Machines! */
@@ -528,7 +481,7 @@
   });
 
   return p;
-}
+};
 
 /* Select region, instance type and spot bids based on the amount of capacity units needed.
  * The region is picked randomly to distribute load but in future we could do smart things
@@ -557,7 +510,6 @@
     var cheapestType;
     var cheapestPrice;
     var spotBid;
-    var priceMap = {};
 
     Object.keys(ait).forEach(function(potentialType) {
       var potentialSpotBid = that.findPriceForType(debug, pricing, region, potentialType);
@@ -583,7 +535,7 @@
   }
 
   return spotBids;
-}
+};
 
 /* Given the pricing data, what's the average price for this instance type.
  * For now, we'll just pick the average of the most recent for each availability
@@ -606,7 +558,7 @@
   });
 
   return sum / azsSeen.length;
-}
+};
 
 
 /* Kill machines when we have more than the maximum allowed */
@@ -624,25 +576,16 @@
       debug('no excess capacity');
       return 0;
     } else {
-      capacityToRemove = capacity - workerType.maxCapacity;
+      var capacityToRemove = capacity - workerType.maxCapacity;
       debug('%d too many capacity units', capacityToRemove);
       return capacityToRemove;
     }
   });
 
-<<<<<<< HEAD
-  p = p.then(function(deaths) {
-    return this.destroyInstances(workerType, awsState, deaths); 
-  });
-  
-  return p;
-}
-=======
   p = p.then(function(capacityToRemove) {
     // Don't want to pollute the rest of the program's aws state
     var deathWarrants = {};
     var state = {};
->>>>>>> 4b8f79d7
 
     // Create data structures
     that.allowedAwsRegions.forEach(function(region) {
@@ -669,7 +612,7 @@
     });
 
     var emptyRegions = [];
-    while (capacityToRemove > 0 && emptyRegions.length == 0) {
+    while (capacityToRemove > 0 && emptyRegions.length === 0) {
       // Let's be smarter about this later
       var randomRegionIdx = Math.floor(Math.random() * that.allowedAwsRegions.length);
       var region = that.allowedAwsRegions[randomRegionIdx];
@@ -695,26 +638,14 @@
       });
     }));
 
-<<<<<<< HEAD
-  instancesToKill = [].concat(awsState.pending).concat(awsState.running).slice(0, instancesToKill)
-
-  promises.push(this.ec2.terminateInstances({
-    InstanceIds: instancesToKill.map(function(x) {
-      return x.InstanceId;
-    })
-  }));
-=======
   });
 
   p = p.then(function(res) {
     debug('finished killing extra spot requests');
   });
->>>>>>> 4b8f79d7
 
   return p;
-}
-
-var validB64Regex = /^[A-Za-z0-9+/=]*$/;
+};
 
 /* Figure out how many capacity units need to be created.  This number is
  * determined by calculating how much capacity is needed to maintain a given
