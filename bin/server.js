#!/usr/bin/env node
'use strict';
var path = require('path');
var debug = require('debug')('aws-provisioner:bin:server');
var base = require('taskcluster-base');
var data = require('../provisioner/data');
var secret = require('../provisioner/secret');
var exchanges = require('../provisioner/exchanges');
var AwsManager = require('../provisioner/aws-manager');
var v1 = require('../routes/v1');
var Aws = require('multi-region-promised-aws');
var _ = require('lodash');
var series = require('../provisioner/influx-series');

/** Launch server */
var launch = async function (profile) {
  // Load configuration
  var cfg = base.config({
    defaults: require('../config/defaults'),
    profile: require('../config/' + profile),
    envs: [
      'provisioner_publishMetaData',
      'provisioner_awsInstancePubkey',
      'provisioner_awsKeyPrefix',
      'taskcluster_queueBaseUrl',
      'taskcluster_authBaseUrl',
      'taskcluster_credentials_clientId',
      'taskcluster_credentials_accessToken',
      'pulse_username',
      'pulse_password',
      'aws_accessKeyId',
      'aws_secretAccessKey',
      'azure_accountName',
      'azure_accountKey',
      'influx_connectionString',
    ],
    filename: 'taskcluster-aws-provisioner',
  });

  var keyPrefix = cfg.get('provisioner:awsKeyPrefix');
  var pubKey = cfg.get('provisioner:awsInstancePubkey');
  var provisionerId = cfg.get('provisioner:id');
  var provisionerBaseUrl = cfg.get('server:publicUrl') + '/v1';
  var maxInstanceLife = cfg.get('provisioner:maxInstanceLife');

  // Create InfluxDB connection for submitting statistics
  var influx = new base.stats.Influx({
    connectionString: cfg.get('influx:connectionString'),
    maxDelay: cfg.get('influx:maxDelay'),
    maxPendingPoints: cfg.get('influx:maxPendingPoints'),
  });

  // Configure me an EC2 API instance.  This one should be able
  // to run in any region, which we'll limit by the ones
  // store in the worker definition
  // NOTE: Should we use ec2.describeRegions? meh
  var ec2 = new Aws('EC2', _.omit(cfg.get('aws'), 'region'), [
    'us-east-1', 'us-west-1', 'us-west-2',
    'eu-west-1', 'eu-central-1',
    'ap-southeast-1', 'ap-southeast-2', 'ap-northeast-1',
    'sa-east-1',
  ]);

  // We want an AwsManger here as well since we want to be
  // able to inspect what goes on there from here
  var awsManager = new AwsManager(
      ec2,
      provisionerId,
      keyPrefix,
      pubKey,
      maxInstanceLife,
      influx);

  // We want to be updating the Aws State so that api clients can easily
  // access the information with the minimum overhead possible
  let updateAwsState = async () => {
    try {
      await awsManager.update();
    } catch (err) {
      debug('Failed to update awsManager: %s, %j', err. err, err.stack);
    }
    setTimeout(updateAwsState, 2 * 60 * 1000);
  };
  // Start the update loop in 15 seconds so the rest of the server has a chance
  // to start-up...
  setTimeout(updateAwsState, 15 * 1000);

  // Start monitoring the process
  base.stats.startProcessUsageReporting({
    drain: influx,
    component: cfg.get('provisioner:statsComponent'),
    process: 'server',
  });

  // Configure WorkerType entities
  var WorkerType = data.WorkerType.setup({
    table: cfg.get('provisioner:workerTypeTableName'),
    credentials: cfg.get('azure'),
    context: {
      keyPrefix: keyPrefix,
      provisionerId: provisionerId,
      provisionerBaseUrl: provisionerBaseUrl,
    },
    //account: cfg.get('azure:accountName'),
    //credentials: cfg.get('taskcluster:credentials'),
    //authBaseUrl: cfg.get('taskcluster:authBaseUrl'),
  });

<<<<<<< HEAD
  // Configure WorkerType entities
  var Secret = secret.setup({
    table: cfg.get('provisioner:secretTableName'),
    credentials: cfg.get('azure'),
  });
=======
  // Get promise for workerType table created (we'll await it later)
  let workerTableCreated = WorkerType.ensureTable();
>>>>>>> 7fc10197

  // Setup Pulse exchanges and create a publisher
  // First create a validator and then publisher
  let validator = await base.validator({
    folder: path.join(__dirname, '..', 'schemas'),
    constants: require('../schemas/constants'),
    publish: cfg.get('provisioner:publishMetaData') === 'true',
    schemaPrefix: 'aws-provisioner/v1/',
    aws: cfg.get('aws'),
  });

  // Store the publisher to inject it as context into the API
  let publisher = await exchanges.setup({
    credentials: cfg.get('pulse'),
    exchangePrefix: cfg.get('provisioner:exchangePrefix'),
    validator: validator,
    referencePrefix: 'aws-provisioner/v1/exchanges.json',
    publish: cfg.get('provisioner:publishMetaData') === 'true',
    aws: cfg.get('aws'),
    drain: influx,
    component: cfg.get('provisioner:statsComponent'),
    process: 'server',
  });

  // We also want to make sure that the table is created.
  await workerTableCreated;

<<<<<<< HEAD
  // We also want to make sure that the table is created.  We could
  // probably do this earlier
  p = p.then(function () {
    return Promise.all([
        WorkerType.ensureTable(),
        Secret.ensureTable(),
    ]);
  });

  p = p.then(function () {
    // Create API router and publish reference if needed
    return v1.setup({
      context: {
        WorkerType: WorkerType,
        Secret: Secret,
        publisher: publisher,
        awsManager: awsManager,
        keyPrefix: keyPrefix,
        provisionerId: provisionerId,
        provisionerBaseUrl: provisionerBaseUrl,
        reportSecurityTokenRetreived: series.securityTokenRetreived.reporter(influx),
      },
      validator: validator,
      authBaseUrl: cfg.get('taskcluster:authBaseUrl'),
      credentials: cfg.get('taskcluster:credentials'),
      publish: cfg.get('provisioner:publishMetaData') === 'true',
      baseUrl: cfg.get('server:publicUrl') + '/v1',
      referencePrefix: 'aws-provisioner/v1/api.json',
      aws: cfg.get('aws'),
      component: cfg.get('provisioner:statsComponent'),
      drain: influx,
    });
=======
  // Create API router and publish reference if needed
  let router = await v1.setup({
    context: {
      WorkerType: WorkerType,
      publisher: publisher,
      awsManager: awsManager,
      keyPrefix: keyPrefix,
      provisionerId: provisionerId,
    },
    validator: validator,
    authBaseUrl: cfg.get('taskcluster:authBaseUrl'),
    credentials: cfg.get('taskcluster:credentials'),
    publish: cfg.get('provisioner:publishMetaData') === 'true',
    baseUrl: cfg.get('server:publicUrl') + '/v1',
    referencePrefix: 'aws-provisioner/v1/api.json',
    aws: cfg.get('aws'),
    component: cfg.get('provisioner:statsComponent'),
    drain: influx,
  });

  // Create app
  let app = base.app({
    port: Number(process.env.PORT || cfg.get('server:port')),
    env: cfg.get('server:env'),
    forceSSL: cfg.get('server:forceSSL'),
    trustProxy: cfg.get('server:trustProxy'),
>>>>>>> 7fc10197
  });

  // Mount API router
  app.use('/v1', router);

  // Create server
  return app.createServer();
};

// If server.js is executed start the server
if (!module.parent) {
  // Find configuration profile
  var profile_ = process.argv[2] || process.env.NODE_ENV;
  if (!profile_) {
    console.log('Usage: server.js [profile]');
    console.error('ERROR: No configuration profile is provided');
  }
  // Launch with given profile
  launch(profile_).then(function () {
    debug('launched server successfully');
  }).catch(function (err) {
    debug('failed to start server, err: %s, as JSON: %j', err, err, err.stack);
    // If we didn't launch the server we should crash
    throw new Error('failed to start server');
  });
}

// Export launch in-case anybody cares
module.exports = launch;<|MERGE_RESOLUTION|>--- conflicted
+++ resolved
@@ -106,16 +106,17 @@
     //authBaseUrl: cfg.get('taskcluster:authBaseUrl'),
   });
 
-<<<<<<< HEAD
   // Configure WorkerType entities
   var Secret = secret.setup({
     table: cfg.get('provisioner:secretTableName'),
     credentials: cfg.get('azure'),
   });
-=======
+
   // Get promise for workerType table created (we'll await it later)
-  let workerTableCreated = WorkerType.ensureTable();
->>>>>>> 7fc10197
+  let tablesCreated = Promise.all([
+      WorkerType.ensureTable(),
+      Secret.ensureTable(),
+  ]);
 
   // Setup Pulse exchanges and create a publisher
   // First create a validator and then publisher
@@ -141,46 +142,13 @@
   });
 
   // We also want to make sure that the table is created.
-  await workerTableCreated;
-
-<<<<<<< HEAD
-  // We also want to make sure that the table is created.  We could
-  // probably do this earlier
-  p = p.then(function () {
-    return Promise.all([
-        WorkerType.ensureTable(),
-        Secret.ensureTable(),
-    ]);
-  });
-
-  p = p.then(function () {
-    // Create API router and publish reference if needed
-    return v1.setup({
-      context: {
-        WorkerType: WorkerType,
-        Secret: Secret,
-        publisher: publisher,
-        awsManager: awsManager,
-        keyPrefix: keyPrefix,
-        provisionerId: provisionerId,
-        provisionerBaseUrl: provisionerBaseUrl,
-        reportSecurityTokenRetreived: series.securityTokenRetreived.reporter(influx),
-      },
-      validator: validator,
-      authBaseUrl: cfg.get('taskcluster:authBaseUrl'),
-      credentials: cfg.get('taskcluster:credentials'),
-      publish: cfg.get('provisioner:publishMetaData') === 'true',
-      baseUrl: cfg.get('server:publicUrl') + '/v1',
-      referencePrefix: 'aws-provisioner/v1/api.json',
-      aws: cfg.get('aws'),
-      component: cfg.get('provisioner:statsComponent'),
-      drain: influx,
-    });
-=======
+  await tablesCreated;
+
   // Create API router and publish reference if needed
   let router = await v1.setup({
     context: {
       WorkerType: WorkerType,
+      Secret: Secret,
       publisher: publisher,
       awsManager: awsManager,
       keyPrefix: keyPrefix,
@@ -203,7 +171,6 @@
     env: cfg.get('server:env'),
     forceSSL: cfg.get('server:forceSSL'),
     trustProxy: cfg.get('server:trustProxy'),
->>>>>>> 7fc10197
   });
 
   // Mount API router
